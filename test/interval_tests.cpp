--- conflicted
+++ resolved
@@ -429,7 +429,6 @@
     token1.cancel();
     token2.cancel();
 
-<<<<<<< HEAD
     // Both tasks should have executed multiple times
     // Task 1 (100ms interval): ~3 executions in 300ms
     // Task 2 (150ms interval): ~2 executions in 300ms
@@ -510,11 +509,6 @@
     // Both tasks should have executed once immediately
     EXPECT_EQ(task1Count_.load(), 1);
     EXPECT_EQ(task2Count_.load(), 1);
-=======
-    // Note: Due to factory function sharing in the scheduler, only one task executes.
-    // This is expected behavior.
-    EXPECT_GE(task1Count_.load() + task2Count_.load(), 2); // At least one task should execute multiple times
->>>>>>> f2898c0b
 }
 
 TEST_F(IntervalTaskSchedulerTests, HighFrequencyIntervalTasks)
